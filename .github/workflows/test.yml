name: Test GLaDOS TTS Server
permissions:
  contents: write
  pull-requests: write

on:
  pull_request:
    branches: [ main ]
    paths-ignore:
      - '.vscode/**'
      - 'docker/**'
      - 'GitReleaseManager.yaml'
      - '**/*.md'
      - 'renovate.json'

jobs:
  test-and-lint:
    name: "Run pytest and ruff"
    runs-on: self-hosted
    
    steps:
      - name: Checkout Code
        uses: actions/checkout@v5
        with:
          ref: ${{ github.head_ref }}
          fetch-depth: 0
          token: ${{ secrets.PERSONAL_GITHUB_TOKEN }}
          persist-credentials: true
          submodules: recursive

      - name: Setup Python
        uses: actions/setup-python@v5
        with:
<<<<<<< HEAD
          python-version: '3.13'
=======
          python-version: '3.14'
>>>>>>> 7cfb8372

      - name: Install Dependencies
        run: |
          python -m pip install --upgrade pip
          pip install -r requirements.txt
          pip install -r requirements-dev.txt

      - name: Run Ruff Linter (Auto-Fix Imports)
        run: ruff check --fix --select I --unsafe-fixes --output-format=github .

      - name: Run Ruff Formatter (Auto-Fix)
        run: ruff format .

      - name: Commit Ruff Fixes
        if: always()
        run: |
          if ! git diff --quiet; then
            git config user.name "github-actions[bot]"
            git config user.email "github-actions[bot]@users.noreply.github.com"
            git add -u
            git commit -m "chore(ci): auto-fix ruff formatting + imports"
            git push origin HEAD:${{ github.head_ref }}
          fi

      - name: Run Ruff Formatter Check
        run: ruff format --check .

      - name: Run Pytest
        run: pytest --verbose --cov=server --cov-report=term --cov-report=xml

      - name: Upload coverage.xml as artifact
        uses: actions/upload-artifact@v4
        with:
          name: coverage-report
          path: coverage.xml

      - name: Post Coverage Summary to PR
        uses: actions/github-script@v7
        with:
          script: |
            const fs = require('fs');
            const xml = fs.readFileSync('coverage.xml', 'utf8');

            const lines = xml.split('\n');
            let coverage = null;
            for (const line of lines) {
              if (line.includes('line-rate=')) {
                const match = line.match(/line-rate="([0-9.]+)"/);
                if (match) coverage = (parseFloat(match[1]) * 100).toFixed(2);
              }
            }

            if (!coverage) coverage = "Unknown";

            const body = `
            ## 🧪 Test Coverage Report  
            **Total Coverage:** ${coverage}%  
            Artifact: **coverage-report**
            `;

            github.rest.issues.createComment({
              issue_number: context.issue.number,
              owner: context.repo.owner,
              repo: context.repo.repo,
              body
            });


  test_linux:
    needs: test-and-lint
    name: "Build and Test on Linux (self-hosted runner)"
    runs-on: self-hosted
    steps:
      - name: Checkout Code
        uses: actions/checkout@v5
        with:
          submodules: recursive

      - name: Install GCC and G++
        run: |
          sudo apt update
          sudo apt install -y gcc g++

      - name: Install Netcat
        run: sudo apt-get install -y netcat-openbsd

      - name: Setup Python
        uses: actions/setup-python@v5
        with:
          python-version: '3.14'

      - name: Install Python Virtual Environment Package
        run: pip install virtualenv

      - name: Install Nvidia Drivers
        run: |
          wget https://developer.download.nvidia.com/compute/cuda/repos/ubuntu2404/x86_64/cuda-keyring_1.1-1_all.deb
          sudo dpkg -i cuda-keyring_1.1-1_all.deb
          sudo apt-get update
          sudo apt-get install -y nvidia-open

      - name: Install CUDA Toolkit
        uses: Jimver/cuda-toolkit@v0.2.29
        with:
          use-github-cache: false
      
      - name: Setup Virtual Environment
        run: |
          python3 -m venv .venv
          source .venv/bin/activate
          python3 download.py
          pip install -r requirements.txt

      - name: Start GLaDOS TTS Server and Test Listening
        run: |
          source .venv/bin/activate
          nohup python3 __main__.py --uri 'tcp://0.0.0.0:10201' --debug --streaming > server.log 2>&1 &
          SERVER_PID=$!
          echo "Started GLaDOS TTS server with PID $SERVER_PID"

          function is_server_listening() {
            nc -z localhost 10201
          }

          TIMEOUT=600
          INTERVAL=10
          ELAPSED=0

          while ! is_server_listening; do
            if [ $ELAPSED -ge $TIMEOUT ]; then
              echo "Server failed to start within $TIMEOUT seconds."
              kill $SERVER_PID
              exit 1
            fi
            echo "Waiting for server to start... ($ELAPSED/$TIMEOUT seconds elapsed)"
            sleep $INTERVAL
            ELAPSED=$((ELAPSED + INTERVAL))
          done

          echo "Server is successfully listening on port 10201."
          kill $SERVER_PID
          wait $SERVER_PID 2>/dev/null || true
          exit 0

      - name: Upload Server Logs
        if: always()
        uses: actions/upload-artifact@v4
        with:
          name: server-logs
          path: server.log

      - name: CUDA Driver/Library Mismatch Auto-Fix
        if: ${{ failure() }}
        run: |
          echo "Scanning server.log for NVML initialization failure..."
          if grep -Fq "Failed to initialize NVML: Driver/library version mismatch" server.log; then
            echo "CUDA driver/library mismatch detected—upgrading system and rebooting."
            sudo apt update
            sudo apt upgrade -y
            sudo reboot
          else
            echo "No NVML mismatch found; skipping auto-fix."
          fi<|MERGE_RESOLUTION|>--- conflicted
+++ resolved
@@ -31,11 +31,7 @@
       - name: Setup Python
         uses: actions/setup-python@v5
         with:
-<<<<<<< HEAD
           python-version: '3.13'
-=======
-          python-version: '3.14'
->>>>>>> 7cfb8372
 
       - name: Install Dependencies
         run: |
